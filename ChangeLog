<<<<<<< HEAD
2016-02-29  Antonio Serrano Hernandez  <toni.serranoh@gmail.com>

    * linker.py (_PROCESSORS_FILE): Corrected path to data file.
=======
2016-02-28  Antonio Serrano Hernandez  <toni.serranoh@gmail.com>

    * error.py (fatal, fatalf, errorf, errorfa, warnf): Added colored messages.
>>>>>>> 19d47776

2016-02-26  Antonio Serrano Hernandez  <toni.serranoh@gmail.com>

    * bump-version.sh: New helper script.
    * picc, picc-objdump, linker.py, coff.py, error.py:
    Added description and bumped version to 0.1.0.
    * setup.py: Bumped version to 0.1.0.

2016-02-26  Antonio Serrano Hernandez  <toni.serranoh@gmail.com>

    * Initial version.<|MERGE_RESOLUTION|>--- conflicted
+++ resolved
@@ -1,12 +1,10 @@
-<<<<<<< HEAD
 2016-02-29  Antonio Serrano Hernandez  <toni.serranoh@gmail.com>
 
     * linker.py (_PROCESSORS_FILE): Corrected path to data file.
-=======
+
 2016-02-28  Antonio Serrano Hernandez  <toni.serranoh@gmail.com>
 
     * error.py (fatal, fatalf, errorf, errorfa, warnf): Added colored messages.
->>>>>>> 19d47776
 
 2016-02-26  Antonio Serrano Hernandez  <toni.serranoh@gmail.com>
 
